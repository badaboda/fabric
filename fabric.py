#!/usr/bin/env python -i

# Fabric - Pythonic remote deployment tool.
# Copyright (C) 2008  Christian Vest Hansen
#
# This program is free software; you can redistribute it and/or modify
# it under the terms of the GNU General Public License as published by
# the Free Software Foundation; either version 2 of the License, or
# (at your option) any later version.
#
# This program is distributed in the hope that it will be useful,
# but WITHOUT ANY WARRANTY; without even the implied warranty of
# MERCHANTABILITY or FITNESS FOR A PARTICULAR PURPOSE.  See the
# GNU General Public License for more details.
#
# You should have received a copy of the GNU General Public License along
# with this program; if not, write to the Free Software Foundation, Inc.,
# 51 Franklin Street, Fifth Floor, Boston, MA 02110-1301 USA.

import datetime
import getpass
import os
import os.path
import pwd
import re
import readline
import signal
import socket
import subprocess
import sys
import threading
import time
import types

try:
    import paramiko as ssh
except ImportError:
    print("Error: paramiko is a required module. Please install it:")
    print("  $ sudo easy_install paramiko")
    sys.exit(1)

__version__ = '0.0.9'
__author__ = 'Christian Vest Hansen'
__author_email__ = 'karmazilla@gmail.com'
__url__ = 'http://www.nongnu.org/fab/'
__license__ = 'GPL-2'
__about__ = '''\
   Fabric v. %(fab_version)s, Copyright (C) 2008 %(fab_author)s.
   Fabric comes with ABSOLUTELY NO WARRANTY.
   This is free software, and you are welcome to redistribute it
   under certain conditions. Please reference full license for details.
'''

ENV = {
    'fab_version': __version__,
    'fab_author': __author__,
    'fab_mode': 'broad',
    'fab_submode': 'serial',
    'fab_port': 22,
    'fab_hosts': [],
    'fab_user': pwd.getpwuid(os.getuid())[0],
    'fab_password': None,
    'fab_sudo_prompt': 'sudo password:',
    'fab_pkey': None,
    'fab_key_filename': None,
    'fab_new_host_key': 'accept',
    'fab_shell': '/bin/bash -l -c "%s"',
    'fab_timestamp': datetime.datetime.utcnow().strftime('%F_%H-%M-%S'),
    'fab_print_real_sudo': False,
    'fab_fail': 'abort',
    'fab_quiet': False,
}

CONNECTIONS = []
COMMANDS = {}
OPERATIONS = {}
_LAZY_FORMAT_SUBSTITUTER = re.compile(r'\$\((?P<var>\w+?)\)')

#
# Compatibility fixes
#
if hasattr(str, 'partition'):
    partition = str.partition
else:
    def partition(txt, sep):
        idx = txt.find(sep)
        if idx == -1:
            return txt, '', ''
        else:
            return (txt[:idx], sep, txt[idx + len(sep):])

#
# Helper decorators for use in Fabric itself:
#
def new_registering_decorator(registry):
    def registering_decorator(first_arg=None):
        if callable(first_arg):
            registry[first_arg.__name__] = first_arg
            return first_arg
        else:
            def sub_decorator(f):
                registry[first_arg] = f
                return f
            return sub_decorator
    return registering_decorator
command = new_registering_decorator(COMMANDS)
operation = new_registering_decorator(OPERATIONS)

def connects(op_fn):
    def wrapper(*args, **kwargs):
        # If broad, run per host.
        if ENV['fab_local_mode'] == 'broad':
            # If serial, run on each host in order
            if ENV['fab_submode'] == 'serial':
                return _run_serially(op_fn, *args, **kwargs)
            # If parallel, create per-host threads
            elif ENV['fab_submode'] == 'parallel':
                return _run_parallel(op_fn, *args, **kwargs)
        # If deep, no need to multiplex here, just run for the current host
        # (set farther up the stack)
        elif ENV['fab_local_mode'] == 'deep':
            # host_conn is stored in global ENV only if we're in deep mode.
            host_conn = ENV['fab_host_conn']
            env = host_conn.get_env()
            env['fab_current_operation'] = op_fn.__name__
            host = env['fab_host']
            client = host_conn.client
            return _try_run_operation(op_fn, host, client, env, *args, **kwargs)
        # Only broad/deep supported.
        else:
            print("Unsupported fab_mode: %s" % ENV['fab_local_mode'])
            print("Supported modes are 'broad' or 'deep'.")
            sys.exit(1)

    # Mark this operation as requiring a connection
    wrapper.connects = True
    # Copy over original docstring, name
    wrapper.__doc__ = op_fn.__doc__
    wrapper.__name__ = op_fn.__name__
    return wrapper


#
# Helper decorators for use in fabfiles:
#
def hosts(*hosts):
    "Tags function object with desired fab_hosts to run on."
    def decorator(fn):
        fn.hosts = hosts
        return fn
    return decorator

def mode(mode):
    "Tags function object with desired fab_mode to run in."
    def decorator(fn):
        fn.mode = mode
        return fn
    return decorator


#
# Standard fabfile operations:
#
@operation
def set(**variables):
    """
    Set a number of Fabric environment variables.
    
    `set()` takes a number of keyword arguments, and defines or updates the
    variables that correspond to each keyword with the respective value.
    
    The values can be of any type, but strings are used for most variables.
    If the value is a string and contain any eager variable references, such as
    `%(fab_user)s`, then these will be expanded to their corresponding value.
    Lazy references, those beginning with a `$` rather than a `%`, will not be
    expanded.
    
    Example:
    
        set(fab_user='joe.shmoe', fab_mode='rolling')
    
    """
    for k, v in variables.items():
        if isinstance(v, types.StringTypes):
            ENV[k] = (v % ENV)
        else:
            ENV[k] = v

@operation
def get(name, otherwise=None):
    """
    Get the value of a given Fabric environment variable.
    
    If the variable isn't found, then this operation returns the
    value of the `otherwise` parameter, which is None unless set.
    
    """
    return ENV.get(name, otherwise)

@operation
def getAny(*names):
    """
    Given a list of variable names as parameters, get the value of the first
    of these variables that is actually defined (and does not resolve to
    boolean `False`), or `None`.
    
    Example:
    
        getAny('hostname', 'ipv4', 'ipv6', 'ip', 'address')
    
    """
    for name in names:
        value = ENV.get(name)
        if value:
            return value
    # Implicit return value of None here if no names found.

@operation
def require(*varnames, **kwargs):
    """
    Make sure that certain environment variables are available.
    
    The `varnames` parameters are one or more strings that names the variables
    to check for.
    
    Two other optional kwargs are supported:
    
     * `used_for` is a string that gets injected into, and then printed, as
       something like this string: `"This variable is used for %s"`.
     * `provided_by` is a list of strings that name commands which the user
       can run in order to satisfy the requirement, or references to the
       actual command functions them selves.
    
    If the required variables are not found in the current environment, then 
    the operation is stopped and Fabric halts.
    
    Examples:

        # One variable name
        require('project_name',
            used_for='finding the target deployment dir.',
            provided_by=['staging', 'production'],
        )
    
        # Multiple variable names
        require('project_name', 'install_dir', provided_by=[stg, prod])

    """
    if all([var in ENV for var in varnames]):
        return
    if len(varnames) == 1:
        vars_msg = "a %r variable." % varnames[0]
    else:
        vars_msg = "the variables %s." % ", ".join(
                ["%r" % vn for vn in varnames])
    print(
        ("The '%(fab_cur_command)s' command requires " + vars_msg) % ENV
    )
    if 'used_for' in kwargs:
        print("This variable is used for %s" % _lazy_format(
            kwargs['used_for']))
    if 'provided_by' in kwargs:
        print("Get the variable by running one of these commands:")
        to_s = lambda obj: getattr(obj, '__name__', str(obj))
        provided_by = [to_s(obj) for obj in kwargs['provided_by']]
        print('\t' + ('\n\t'.join(provided_by)))
    sys.exit(1)

@operation
def prompt(varname, msg, validate=None, default=None):
    """
    Display a prompt to the user and store the input in the given variable.
    If the variable already exists, then it is not prompted for again.
    
    The `validate` parameter is a callable that raises an exception on invalid
    inputs and returns the input for storage in `ENV`.
    
    It may process the input and convert it to a different type, as in the
    second example below.
    
    Example:
    
        # Simplest form:
        prompt('environment', 'Please specify target environment')
        
        # With default:
        prompt('dish', 'Specify favorite dish', default='spam & eggs')
        
        # With validation, i.e. require integer input:
        prompt('nice', 'Please specify process nice level', validate=int)
    
    """
    if varname in ENV and ENV[varname] is not None:
        return
    
    if callable(default):
        default = default()
    
    try:
        default_str = default and (" [%s]" % str(default).strip()) or ""
        prompt_msg = _lazy_format("%s%s: " % (msg.strip(), default_str))
        value = raw_input(prompt_msg)
        if not value:
            value = default
        
        if callable(validate):
            value = validate(value)
        
        set(**{varname: value})
    except EOFError:
        return

@operation
@connects
def put(host, client, env, localpath, remotepath, **kwargs):
    """
    Upload a file to the current hosts.
    
    The `localpath` parameter is the relative or absolute path to the file on
    your localhost that you wish to upload to the `fab_hosts`.
    The `remotepath` parameter is the destination path on the individual
    `fab_hosts`, and relative paths are relative to the fab_user's home
    directory.
    
    May take an additional `fail` keyword argument with one of these values:
    
     * ignore - do nothing on failure
     * warn - print warning on failure
     * abort - terminate fabric on failure
    
    Example:
    
        put('bin/project.zip', '/tmp/project.zip')
    
    """
    localpath = _lazy_format(localpath, env)
    remotepath = _lazy_format(remotepath, env)
    if not os.path.exists(localpath):
        return False
    ftp = client.open_sftp()
    print("[%s] put: %s -> %s" % (host, localpath, remotepath))
    ftp.put(localpath, remotepath)
    return True

@operation
@connects
def download(host, client, env, remotepath, localpath, **kwargs):
    """
    Download a file from the remote hosts.
    
    The `remotepath` parameter is the relative or absolute path to the files
    to download from the `fab_hosts`. The `localpath` parameter will be
    suffixed with the individual hostname from which they were downloaded, and
    the downloaded files will then be stored in those respective paths.
    
    May take an additional `fail` keyword argument with one of these values:
    
     * ignore - do nothing on failure
     * warn - print warning on failure
     * abort - terminate fabric on failure
    
    Example:
    
        set(fab_hosts=['node1.cluster.com', 'node2.cluster.com'])
        download('/var/log/server.log', 'server.log')
    
    The above code will produce two files on your local system, called
    `server.log.node1.cluster.com` and `server.log.node2.cluster.com`
    respectively.
    
    """
    ftp = client.open_sftp()
    localpath = _lazy_format(localpath) + '.' + host
    remotepath = _lazy_format(remotepath)
    print("[%s] download: %s <- %s" % (host, localpath, remotepath))
    ftp.get(remotepath, localpath)
    return True

@operation
@connects
def run(host, client, env, cmd, **kwargs):
    """
    Run a shell command on the current fab_hosts.
    
    The provided command is executed with the permissions of fab_user, and the
    exact execution environ is determined by the `fab_shell` variable.
    
    May take an additional `fail` keyword argument with one of these values:
    
     * ignore - do nothing on failure
     * warn - print warning on failure
     * abort - terminate fabric on failure
    
    Example:
    
        run("ls")
    
    """
    cmd = _lazy_format(cmd, env)
    real_cmd = env['fab_shell'] % cmd.replace('"', '\\"')
    real_cmd = _escape_bash_specialchars(real_cmd)
    if not _confirm_proceed('run', host, kwargs):
        return False
    if not env['fab_quiet']:
        print("[%s] run: %s" % (host, cmd))
    chan = client._transport.open_session()
    chan.exec_command(real_cmd)
    capture = []

    out_th = _start_outputter("[%s] out" % host, chan, env, capture=capture)
    err_th = _start_outputter("[%s] err" % host, chan, env, stderr=True)
    status = chan.recv_exit_status()
    chan.close()

    return ("".join(capture).strip(), status == 0)

@operation
@connects
def sudo(host, client, env, cmd, **kwargs):
    """
    Run a sudo (root privileged) command on the current hosts.
    
    The provided command is executed with root permissions, provided that
    `fab_user` is in the sudoers file in the remote host. The exact execution
    environ is determined by the `fab_shell` variable - the `sudo` part is
    injected into this variable.
    
    May take an additional `fail` keyword argument with one of these values:
    
     * ignore - do nothing on failure
     * warn - print warning on failure
     * abort - terminate fabric on failure
    
    Example:
    
        sudo("install_script.py")
    
    """
    cmd = _lazy_format(cmd, env)
<<<<<<< HEAD
    passwd = env['fab_password']
    sudo_cmd = passwd and "sudo -S " or "sudo "
    real_cmd = env['fab_shell'] % (sudo_cmd + cmd.replace('"', '\\"'))
=======
    real_cmd = env['fab_shell'] % (
        "sudo -S -p '%s' " % ENV['fab_sudo_prompt']
        + cmd.replace('"', '\\"')
    )
    real_cmd = _escape_bash_specialchars(real_cmd)
>>>>>>> 2c5b0753
    cmd = env['fab_print_real_sudo'] and real_cmd or cmd
    if not _confirm_proceed('sudo', host, kwargs):
        return False # TODO: should we return False in fail??
    if not env['fab_quiet']:
        print("[%s] sudo: %s" % (host, cmd))
    chan = client._transport.open_session()
<<<<<<< HEAD
    real_cmd = _escape_bash_specialchars(real_cmd)
    chan.exec_command(real_cmd)
    bufsize = -1
    stdin = chan.makefile('wb', bufsize)
    stdout = chan.makefile('rb', bufsize)
    stderr = chan.makefile_stderr('rb', bufsize)
    if passwd:
        stdin.write(env['fab_password'])
        stdin.write('\n')
        stdin.flush()
    out_th = _start_outputter("[%s] out" % host, stdout)
    err_th = _start_outputter("[%s] err" % host, stderr)
=======
    chan.exec_command(real_cmd)
    capture = []

    out_th = _start_outputter("[%s] out" % host, chan, env, capture=capture)
    err_th = _start_outputter("[%s] err" % host, chan, env, stderr=True)
>>>>>>> 2c5b0753
    status = chan.recv_exit_status()
    chan.close()

    return ("".join(capture).strip(), status == 0)

@operation
def local(cmd, **kwargs):
    """
    Run a command locally.
    
    This operation is essentially `os.system()` except that variables are
    expanded prior to running.
    
    May take an additional 'fail' keyword argument with one of these values:
    
     * ignore - do nothing on failure
     * warn - print warning on failure
     * abort - terminate fabric on failure
    
    Example:
    
        local("make clean dist", fail='abort')
    
    """
    # we don't need _escape_bash_specialchars for local execution
    final_cmd = _lazy_format(cmd)
    print("[localhost] run: " + final_cmd)
    retcode = subprocess.call(final_cmd, shell=True)
    if retcode != 0:
        _fail(kwargs, "Local command failed:\n" + _indent(final_cmd))

@operation
def local_per_host(cmd, **kwargs):
    """
    Run a command locally, for every defined host.
    
    Like the `local()` operation, this is pretty similar to `os.system()`, but
    with this operation, the command is executed (and have its variables
    expanded) for each host in `fab_hosts`.
    
    May take an additional `fail` keyword argument with one of these values:
    
     * ignore - do nothing on failure
     * warn - print warning on failure
     * abort - terminate fabric on failure
    
    Example:
    
        local_per_host("scp -i login.key stuff.zip $(fab_host):stuff.zip")
    
    """
<<<<<<< HEAD
    _check_fab_hosts()
    con_envs = [con.get_env() for con in CONNECTIONS]
    if not con_envs:
        # we might not have connected yet
        for hostname in ENV['fab_hosts']:
            env = {}
            env.update(ENV)
=======
    con_envs = [con.get_env() for con in CONNECTIONS]
    if not con_envs:
        # we might not have connected yet
        for hostname in ENV['fab_local_hosts']:
            env = dict(ENV)
>>>>>>> 2c5b0753
            env['fab_host'] = hostname
            con_envs.append(env)
    for env in con_envs:
        final_cmd = _lazy_format(cmd, env)
        print(_lazy_format("[localhost/$(fab_host)] run: " + final_cmd, env))
        retcode = subprocess.call(final_cmd, shell=True)
        if retcode != 0:
            _fail(kwargs, "Local command failed:\n" + _indent(final_cmd))

@operation
def load(filename, **kwargs):
    """
    Load up the given fabfile.
    
    This loads the fabfile specified by the `filename` parameter into fabric
    and make its commands and other functions available in the scope of the 
    current fabfile.
    
    May take an additional `fail` keyword argument with one of these values:
    
     * ignore - do nothing on failure
     * warn - print warning on failure
     * abort - terminate fabric on failure
    
    Example:
    
        load("conf/production-settings.py")
    
    """
    if os.path.exists(filename):
        execfile(filename)
        for name, obj in locals().items():
            if not name.startswith('_') and isinstance(obj, types.FunctionType):
                COMMANDS[name] = obj
            if not name.startswith('_'):
                __builtins__[name] = obj
    else:
        _fail(kwargs, "Load failed:\n" + _indent(
            "File not found: " + filename))

@operation
def upload_project(**kwargs):
    """
    Uploads the current project directory to the connected hosts.
    
    This is a higher-level convenience operation that basically 'tar' up the
    directory that contains your fabfile (presumably it is your project
    directory), uploads it to the `fab_hosts` and 'untar' it.
    
    This operation expects the tar command-line utility to be available on your
    local machine, and it also expects your system to have a `/tmp` directory
    that is writeable.
    
    Unless something fails half-way through, this operation will make sure to
    delete the temporary files it creates.
    
    """
    tar_file = "/tmp/fab.%(fab_timestamp)s.tar" % ENV
    cwd_name = os.getcwd().split(os.sep)[-1]
    local("tar -czf %s ." % tar_file, **kwargs)
    put(tar_file, cwd_name + ".tar.gz", **kwargs)
    local("rm -f " + tar_file, **kwargs)
    run("tar -xzf " + cwd_name, **kwargs)
    run("rm -f " + cwd_name + ".tar.gz", **kwargs)

@operation
def abort(msg):
    "Simple way for users to have their commands abort the process."
    print(_lazy_format('[$(fab_host)] Error: %s' % msg, ENV))
    sys.exit(1)

#
# Standard Fabric commands:
#
@mode("broad")
@command("help")
def _help(**kwargs):
    """
    Display Fabric usage help, or help for a given command.
    
    You can provide help with a parameter and get more detailed help for a
    specific command. For instance, to learn more about the list command, you
    could run `fab help:list`.
    
    If you are developing your own fabfile, then you might also be interested
    in learning more about operations. You can do this by running help with the
    `op` parameter set to the name of the operation you would like to learn
    more about. For instance, to learn more about the `run` operation, you
    could run `fab help:op=run`.
<<<<<<< HEAD
    
    Lastly, you can also learn more about a certain strategy with the `strg`
    and `strategy` parameters: `fab help:strg=rolling`.
    
=======
>>>>>>> 2c5b0753
    """
    if kwargs:
        for k, v in kwargs.items():
            if k in COMMANDS:
                _print_help_for_in(k, COMMANDS)
            elif k in OPERATIONS:
                _print_help_for_in(k, OPERATIONS)
            elif k in ['op', 'operation']:
                _print_help_for_in(kwargs[k], OPERATIONS)
            else:
                _print_help_for(k, None)
    else:
        print("""
    Fabric is a simple pythonic remote deployment tool.
    
    Type `fab list` to get a list of available commands.
    Type `fab help:help` to get more information on how to use the built in
    help.
    
    """)

@command("about")
def _print_about(**kwargs):
    "Display Fabric version, warranty and license information"
    print(__about__ % ENV)

<<<<<<< HEAD
=======
@mode("broad")
>>>>>>> 2c5b0753
@command("list")
def _list_commands(**kwargs):
    """
    Display a list of commands with descriptions.
    
    By default, the list command prints a list of available commands, with a
    short description (if one is available). However, the list command can also
    print a list of available operations if you provide it with the `ops` or
<<<<<<< HEAD
    `operations` parameters, or it can print strategies with the `strgs` and
    `strategies` parameters.
    
=======
    `operations` parameters.
>>>>>>> 2c5b0753
    """
    if kwargs:
        for k, v in kwargs.items():
            if k in ['cmds', 'commands']:
                print("Available commands are:")
                _list_objs(COMMANDS)
            elif k in ['ops', 'operations']:
                print("Available operations are:")
                _list_objs(OPERATIONS)
            else:
                print("Don't know how to list '%s'." % k)
                print("Try one of these instead:")
                print(_indent('\n'.join([
                    'cmds', 'commands',
                    'ops', 'operations',
                ])))
                sys.exit(1)
    else:
        print("Available commands are:")
        _list_objs(COMMANDS)

<<<<<<< HEAD
=======
@mode("broad")
>>>>>>> 2c5b0753
@command("set")
def _set(**kwargs):
    """
    Set a Fabric variable.
    
    Example:
    
        $fab set:fab_user=billy,other_var=other_value
    """
    for k, v in kwargs.items():
        ENV[k] = (v % ENV)

@mode("broad")
@command("shell")
def _shell(**kwargs):
    """
    Start an interactive shell connection to the specified hosts.
    
    Optionally takes a list of hostnames as arguments, if Fabric is, by
    the time this command runs, not already connected to one or more
    hosts. If you provide hostnames and Fabric is already connected, then
    Fabric will, depending on `fab_fail`, complain and abort.
    
    The `fab_fail` variable can be overwritten with the `set` command, or
    by specifying an additional `fail` argument.
    
    Examples:
    
        $fab shell
        $fab shell:localhost,127.0.0.1
        $fab shell:localhost,127.0.0.1,fail=warn
    
    """
    # expect every arg w/o a value to be a hostname
    hosts = filter(lambda k: not kwargs[k], kwargs.keys())
    if hosts:
        if CONNECTIONS:
            _fail(kwargs, "Already connected to predefined fab_hosts.")
        set(fab_hosts = hosts)
    def lines():
        try:
            while True:
                yield raw_input("fab> ")
        except EOFError:
            # user pressed ctrl-d
            print
    for line in lines():
        if line == 'exit':
            break
        elif line.startswith('sudo '):
            sudo(line[5:], fail='warn')
        else:
            run(line, fail='warn')

#
# Per-operation execution strategies for "broad" mode.
#
def _run_parallel(fn, *args, **kwargs):
    """
    A strategy that executes on all hosts in parallel.
    
    THIS STRATEGY IS CURRENTLY BROKEN!
    
    """
    err_msg = "The $(fab_current_operation) operation failed on $(fab_host)"
    threads = []
    for host_conn in CONNECTIONS:
        env = host_conn.get_env()
        env['fab_current_operation'] = fn.__name__
        host = env['fab_host']
        client = host_conn.client
        def functor():
            _try_run_operation(fn, host, client, env, *args, **kwargs)
        thread = threading.Thread(None, functor)
        thread.setDaemon(True)
        threads.append(thread)
    map(threading.Thread.start, threads)
    map(threading.Thread.join, threads)

def _run_serially(fn, *args, **kwargs):
    """One-at-a-time fail-fast strategy."""
    err_msg = "The $(fab_current_operation) operation failed on $(fab_host)"
    # Capture the first output in case someone really wants captured output
    # while running in broad mode.
    result = None
    for host_conn in CONNECTIONS:
        env = host_conn.get_env()
        env['fab_current_operation'] = fn.__name__
        host = env['fab_host']
        client = host_conn.client
        res = _try_run_operation(fn, host, client, env, *args, **kwargs)
        if not result:
            result = res
    return result

#
# Internal plumbing:
#

class HostConnection(object):
    """
    A connection to an SSH host - wraps an SSHClient.
    
    Instances of this class populate the CONNECTIONS list.
    """
    def __init__(self, hostname, port, global_env, user_local_env):
        self.global_env = global_env
        self.user_local_env = user_local_env
        self.host_local_env = {
            'fab_host': hostname,
            'fab_port': port,
        }
        self.client = None
    def get_env(self):
        "Create a new environment that is the union of local and global envs."
        env = dict(self.global_env)
        env.update(self.user_local_env)
        env.update(self.host_local_env)
        return env
    def connect(self):
        env = self.get_env()
        new_host_key = env['fab_new_host_key']
        client = ssh.SSHClient()
        client.load_system_host_keys()
        if new_host_key == 'accept':
            client.set_missing_host_key_policy(ssh.AutoAddPolicy())
        try:
            self._do_connect(client, env)
        except (ssh.AuthenticationException, ssh.SSHException):
            PASS_PROMPT = \
                "Password for $(fab_user)@$(fab_host)$(fab_passprompt_suffix)"
            if 'fab_password' in env and env['fab_password']:
                env['fab_passprompt_suffix'] = " [Enter for previous]: "
            else:
                env['fab_passprompt_suffix'] = ": "
            connected = False
            password = None
            while not connected:
                try:
                    password = getpass.getpass(_lazy_format(PASS_PROMPT, env))
                    env['fab_password'] = password
                    self._do_connect(client, env)
                    connected = True
                except ssh.AuthenticationException:
                    print("Bad password.")
                    env['fab_passprompt_suffix'] = ": "
                except (EOFError, TypeError):
                    # ctrl-D or ctrl-C on password prompt
                    print
                    sys.exit(0)
            self.host_local_env['fab_password'] = password
            self.user_local_env['fab_password'] = password
        self.client = client
    def disconnect(self):
        if self.client:
            self.client.close()
    def _do_connect(self, client, env):
        host = env['fab_host']
        port = env['fab_port']
        username = env['fab_user']
        password = env['fab_password']
        pkey = env['fab_pkey']
        key_filename = env['fab_key_filename']
        try:
            client.connect(host, port, username, password, pkey, key_filename,
                timeout=10)
        except socket.timeout:
            print('Error: timed out trying to connect to %s' % host)
            sys.exit(1)
        except socket.gaierror:
            print('Error: name lookup failed for %s' % host)
            sys.exit(1)
    def __str__(self):
        return self.host_local_env['fab_host']

def _indent(text, level=4):
    "Indent all lines in text with 'level' number of spaces, default 4."
    return '\n'.join(((' ' * level) + line for line in text.splitlines()))

def _print_help_for(name, doc):
    "Output a pretty-printed help text for the given name & doc"
    default_help_msg = '* No help-text found.'
    msg = doc or default_help_msg
    lines = msg.splitlines()
    # remove leading blank lines
    while lines and lines[0].strip() == '':
        lines = lines[1:]
    # remove trailing blank lines
    while lines and lines[-1].strip() == '':
        lines = lines[:-1]
    if lines:
        msg = '\n'.join(lines)
        if not msg.startswith('    '):
            msg = _indent(msg)
        print("Help for '%s':\n%s" % (name, msg))
    else:
        print("No help message found for '%s'." % name)

def _print_help_for_in(name, dictionary):
    "Print a pretty help text for the named function in the dict."
    if name in dictionary:
        _print_help_for(name, dictionary[name].__doc__)
    else:
        _print_help_for(name, None)

def _list_objs(objs):
    max_name_len = reduce(lambda a, b: max(a, len(b)), objs.keys(), 0)
    cmds = objs.items()
    cmds.sort(lambda x, y: cmp(x[0], y[0]))
    for name, fn in cmds:
        print '  ', name.ljust(max_name_len),
        if fn.__doc__:
            print ':', filter(None, fn.__doc__.splitlines())[0].strip()
        else:
            print

def _check_fab_hosts():
    "Check that we have a fab_hosts variable, and prompt if it's missing."
    if not ENV.get('fab_local_hosts'):
        prompt('fab_input_hosts', 'Please specify host or hosts to connect to (comma-separated)')
        hosts = ENV['fab_input_hosts']
        hosts = [x.strip() for x in hosts.split(',')]
        ENV['fab_local_hosts'] = hosts
    
def _connect():
    """Populate CONNECTIONS with HostConnection instances as per current
    fab_local_hosts."""
    signal.signal(signal.SIGINT, lambda: _disconnect() and sys.exit(0))
    global CONNECTIONS
    def_port = ENV['fab_port']
    username = ENV['fab_user']
    fab_hosts = ENV['fab_local_hosts']
    user_envs = {}
    host_connections_by_user = {}
    
    # grok fab_hosts into who connects to where
    for host in fab_hosts:
        if '@' in host:
            user, _, host_and_port = partition(host, '@')
        else:
            user, host_and_port = None, host
        hostname, _, port = partition(host_and_port, ':')
        user = user or username
        port = int(port or def_port)
        if user is not '' and user not in user_envs:
            user_envs[user] = {'fab_user': user}
        conn = HostConnection(hostname, port, ENV, user_envs[user])
        if user not in host_connections_by_user:
            host_connections_by_user[user] = [conn]
        else:
            host_connections_by_user[user].append(conn)
    
    # Print and establish connections
    for user, host_connections in host_connections_by_user.iteritems():
        user_env = dict(ENV)
        user_env.update(user_envs[user])
        print(_lazy_format("Logging into the following hosts as $(fab_user):",
            user_env))
        for conn in host_connections:
            print(_indent(str(conn)))
            conn.connect()
        CONNECTIONS += host_connections

def _disconnect():
    "Disconnect all clients."
    global CONNECTIONS
    map(HostConnection.disconnect, CONNECTIONS)
    CONNECTIONS = []

def _lazy_format(string, env=ENV):
    "Do recursive string substitution of ENV vars - both lazy and eager."
    if string is None:
        return None
    env = dict([(k, str(v)) for k, v in env.items()])
    def replacer_fn(match):
        var = match.group('var')
        if var in env:
            return _lazy_format(env[var] % env, env)
        else:
            return match.group(0)
    return re.sub(_LAZY_FORMAT_SUBSTITUTER, replacer_fn, string % env)

<<<<<<< HEAD
def _escape_bash_specialchars(cmd):
    return cmd.replace("$", "\\$")

def _on_hosts_do(fn, *args, **kwargs):
    """
    Invoke the given function with hostname and client parameters in
    accord with the current fab_mode strategy.
    
    fn should be a callable taking these parameters:
        hostname : str
        client : paramiko.SSHClient
        *args
        **kwargs
    
    """
    strategy = ENV['fab_mode']
    if strategy in STRATEGIES:
        strategy_fn = STRATEGIES[strategy]
        strategy_fn(fn, *args, **kwargs)
    else:
        print("Unsupported fab_mode: %s" % strategy)
        print("Supported modes are: %s" % (', '.join(STRATEGIES.keys())))
        sys.exit(1)
=======
>>>>>>> 2c5b0753

def _try_run_operation(fn, host, client, env, *args, **kwargs):
    """
    Used to attempt the execution of an operation, and handle any failures 
    appropriately.
    """
    err_msg = "The $(fab_current_operation) operation failed on $(fab_host)"
    result = False
    try:
        result = fn(host, client, env, *args, **kwargs)
    except SystemExit:
        raise
    except BaseException, e:
        _fail(kwargs, err_msg + ':\n' + _indent(str(e)), env)
    # Check for split output + return code (tuple)
    if isinstance(result, tuple):
        output, success = result
    # If not a tuple, assume just a pass/fail boolean.
    else:
        output = ""
        success = result
    if not success:
        _fail(kwargs, err_msg + '.', env)
    # Return any captured output (will execute if fail != abort)
    return output

def _confirm_proceed(exec_type, host, kwargs):
    if 'confirm' in kwargs:
        infotuple = (exec_type, host, _lazy_format(kwargs['confirm']))
        question = "Confirm %s for host %s: %s [yN] " % infotuple
        answer = raw_input(question)
        return answer and answer in 'yY'
    return True

def _fail(kwargs, msg, env=ENV):
    # Get failure code
    codes = {
        'ignore': (1, ''),
        'warn': (2, 'Warning: '),
        'abort': (3, 'Error: '),
    }
    code, msg_prefix = codes[env['fab_fail']]
    if 'fail' in kwargs:
        code, msg_prefix = codes[kwargs['fail']]
    # If warn or above, print message
    if code > 1:
        print(msg_prefix + _lazy_format(msg, env))
        # If abort, also exit
        if code > 2:
            sys.exit(1)


def _start_outputter(prefix, chan, env, stderr=False, capture=None):
    def outputter(prefix, chan, env, stderr, capture):
        # Read one "packet" at a time, which lets us get less-than-a-line
        # chunks of text, such as sudo prompts. However, we still print
        # them to the user one line at a time. (We also eat sudo prompts.)
        leftovers = ""
        while True:
            out = None
            if not stderr:
                out = chan.recv(65535)
            else:
                out = chan.recv_stderr(65535)
            if out is not None:
                # Capture if necessary
                if capture is not None:
                    capture += out

                # Handle any password prompts
                initial_prompt = re.findall(r'^%s$' % env['fab_sudo_prompt'],
                    out, re.I|re.M)
                again_prompt = re.findall(r'^Sorry, try again', out, re.I|re.M)
                if initial_prompt or again_prompt:
                    # First, get or prompt for password
                    PASS_PROMPT = "Password for $(fab_user)@$(fab_host)$(fab_passprompt_suffix)"
                    old_password = env.get('fab_password')
                    if old_password:
                        # Just set up prompt in case we're at an again prompt
                        env['fab_passprompt_suffix'] = " [Enter for previous]: "
                    else:
                        # Set prompt, then ask for a password
                        env['fab_passprompt_suffix'] = ": "
                        # Get pass, and make sure we communicate it back to the
                        # global ENV since that was obviously empty.
                        ENV['fab_password'] = env['fab_password'] = \
                            getpass.getpass(_lazy_format(PASS_PROMPT, env))
                    # Re-prompt -- whatever we supplied last time (the
                    # current value of env['fab_password']) was incorrect.
                    # Don't overwrite ENV because it might not be empty.
                    if again_prompt:
                        env['fab_password'] = \
                            getpass.getpass(_lazy_format(PASS_PROMPT, env))
                    # Either way, we have a password now, so send it.
                    chan.sendall(env['fab_password']+'\n')
                    out = ""

                # Deal with line breaks, printing all lines and storing the
                # leftovers, if any.
                if '\n' in out:
                    parts = out.split('\n')
                    line = leftovers + parts.pop(0)
                    leftovers = parts.pop()
                    while parts or line:
                        if not env['fab_quiet']:
                            sys.stdout.write("%s: %s\n" % (prefix, line)),
                            sys.stdout.flush()
                        if parts:
                            line = parts.pop(0)
                        else:
                            line = ""
                # If no line breaks, just keep adding to leftovers
                else:
                    leftovers += out

    thread = threading.Thread(None, outputter, prefix,
        (prefix, chan, env, stderr, capture))
    thread.setDaemon(True)
    thread.start()
    return thread

def _pick_fabfile():
    "Figure out what the fabfile is called."
    guesses = ['fabfile', 'Fabfile', 'fabfile.py', 'Fabfile.py']
    options = filter(os.path.exists, guesses)
    if options:
        return options[0]
    else:
        return guesses[0] # load() will barf for us...

def _load_default_settings():
    "Load user-default fabric settings from ~/.fabric"
    # TODO: http://mail.python.org/pipermail/python-list/2006-July/393819.html
    cfg = os.path.expanduser("~/.fabric")
    if os.path.exists(cfg):
        comments = lambda s: s and not s.startswith("#")
        settings = filter(comments, open(cfg, 'r'))
        settings = [(k.strip(), v.strip()) for k, _, v in
            [partition(s, '=') for s in settings]]
        ENV.update(settings)

def _parse_args(args):
    cmds = []
    for cmd in args:
        cmd_args = {}
        if ':' in cmd:
            cmd, cmd_str_args = cmd.split(':', 1)
            for cmd_arg_kv in cmd_str_args.split(','):
                k, _, v = partition(cmd_arg_kv, '=')
                cmd_args[k] = (v % ENV) or k
        cmds.append((cmd, cmd_args))
    return cmds

def _validate_commands(cmds):
    if not cmds:
        print("No commands given.")
        _list_commands()
    else:
        for cmd in cmds:
            if not cmd[0] in COMMANDS:
                print("No such command: %s" % cmd[0])
                sys.exit(1)

def _execute_commands(cmds):
    for cmd, args in cmds:
        # Setup
        ENV['fab_cur_command'] = cmd
        print("Running %s..." % cmd)
        if args is not None:
            args = dict(zip(args.keys(), map(_lazy_format, args.values())))
        command = COMMANDS[cmd]
        ENV['fab_local_mode'] = getattr(command, 'mode', ENV['fab_mode'])
        ENV['fab_local_hosts'] = getattr(command, 'hosts', ENV['fab_hosts'])
        # Determine whether we need to connect for this command, do so if so
        for operation in command.func_code.co_names:
            if getattr(OPERATIONS.get(operation), 'connects', False):
                _check_fab_hosts()
                _connect()
                break
        # Run command once, with each operation running once per host.
        if ENV['fab_local_mode'] == 'broad':
            command(**(args or {}))
        # Run entire command once per host.
        elif ENV['fab_local_mode'] == 'deep':
            # Gracefully handle local-only commands
            if CONNECTIONS:
                for host_conn in CONNECTIONS:
                    ENV['fab_host_conn'] = host_conn
                    ENV['fab_host'] = host_conn.host_local_env['fab_host']
                    command(**(args or {}))
            else:
                command(**(args or {}))
        # Disconnect (to clear things up for next command)
        # TODO: be intelligent, persist connections for hosts
        # that will be used again this session.
        _disconnect()

def _escape_bash_specialchars(txt):
    return txt.replace('$', "\\$")


def main():
    args = sys.argv[1:]
    try:
        try:
            print("Fabric v. %(fab_version)s." % ENV)
            _load_default_settings()
            fabfile = _pick_fabfile()
            load(fabfile, fail='warn')
            commands = _parse_args(args)
            _validate_commands(commands)
            _execute_commands(commands)
        finally:
            _disconnect()
        print("Done.")
    except SystemExit:
        # a number of internal functions might raise this one.
        raise
    except KeyboardInterrupt:
        print("Stopped.")
        sys.exit(1)
    except:
        sys.excepthook(*sys.exc_info())
        # we might leave stale threads if we don't explicitly exit()
        sys.exit(1)
    sys.exit(0)
    
<|MERGE_RESOLUTION|>--- conflicted
+++ resolved
@@ -437,43 +437,22 @@
     
     """
     cmd = _lazy_format(cmd, env)
-<<<<<<< HEAD
-    passwd = env['fab_password']
-    sudo_cmd = passwd and "sudo -S " or "sudo "
-    real_cmd = env['fab_shell'] % (sudo_cmd + cmd.replace('"', '\\"'))
-=======
     real_cmd = env['fab_shell'] % (
         "sudo -S -p '%s' " % ENV['fab_sudo_prompt']
         + cmd.replace('"', '\\"')
     )
     real_cmd = _escape_bash_specialchars(real_cmd)
->>>>>>> 2c5b0753
     cmd = env['fab_print_real_sudo'] and real_cmd or cmd
     if not _confirm_proceed('sudo', host, kwargs):
         return False # TODO: should we return False in fail??
     if not env['fab_quiet']:
         print("[%s] sudo: %s" % (host, cmd))
     chan = client._transport.open_session()
-<<<<<<< HEAD
-    real_cmd = _escape_bash_specialchars(real_cmd)
-    chan.exec_command(real_cmd)
-    bufsize = -1
-    stdin = chan.makefile('wb', bufsize)
-    stdout = chan.makefile('rb', bufsize)
-    stderr = chan.makefile_stderr('rb', bufsize)
-    if passwd:
-        stdin.write(env['fab_password'])
-        stdin.write('\n')
-        stdin.flush()
-    out_th = _start_outputter("[%s] out" % host, stdout)
-    err_th = _start_outputter("[%s] err" % host, stderr)
-=======
     chan.exec_command(real_cmd)
     capture = []
 
     out_th = _start_outputter("[%s] out" % host, chan, env, capture=capture)
     err_th = _start_outputter("[%s] err" % host, chan, env, stderr=True)
->>>>>>> 2c5b0753
     status = chan.recv_exit_status()
     chan.close()
 
@@ -525,21 +504,11 @@
         local_per_host("scp -i login.key stuff.zip $(fab_host):stuff.zip")
     
     """
-<<<<<<< HEAD
-    _check_fab_hosts()
-    con_envs = [con.get_env() for con in CONNECTIONS]
-    if not con_envs:
-        # we might not have connected yet
-        for hostname in ENV['fab_hosts']:
-            env = {}
-            env.update(ENV)
-=======
     con_envs = [con.get_env() for con in CONNECTIONS]
     if not con_envs:
         # we might not have connected yet
         for hostname in ENV['fab_local_hosts']:
             env = dict(ENV)
->>>>>>> 2c5b0753
             env['fab_host'] = hostname
             con_envs.append(env)
     for env in con_envs:
@@ -629,13 +598,6 @@
     `op` parameter set to the name of the operation you would like to learn
     more about. For instance, to learn more about the `run` operation, you
     could run `fab help:op=run`.
-<<<<<<< HEAD
-    
-    Lastly, you can also learn more about a certain strategy with the `strg`
-    and `strategy` parameters: `fab help:strg=rolling`.
-    
-=======
->>>>>>> 2c5b0753
     """
     if kwargs:
         for k, v in kwargs.items():
@@ -662,10 +624,7 @@
     "Display Fabric version, warranty and license information"
     print(__about__ % ENV)
 
-<<<<<<< HEAD
-=======
 @mode("broad")
->>>>>>> 2c5b0753
 @command("list")
 def _list_commands(**kwargs):
     """
@@ -674,13 +633,7 @@
     By default, the list command prints a list of available commands, with a
     short description (if one is available). However, the list command can also
     print a list of available operations if you provide it with the `ops` or
-<<<<<<< HEAD
-    `operations` parameters, or it can print strategies with the `strgs` and
-    `strategies` parameters.
-    
-=======
     `operations` parameters.
->>>>>>> 2c5b0753
     """
     if kwargs:
         for k, v in kwargs.items():
@@ -702,10 +655,7 @@
         print("Available commands are:")
         _list_objs(COMMANDS)
 
-<<<<<<< HEAD
-=======
 @mode("broad")
->>>>>>> 2c5b0753
 @command("set")
 def _set(**kwargs):
     """
@@ -988,33 +938,6 @@
             return match.group(0)
     return re.sub(_LAZY_FORMAT_SUBSTITUTER, replacer_fn, string % env)
 
-<<<<<<< HEAD
-def _escape_bash_specialchars(cmd):
-    return cmd.replace("$", "\\$")
-
-def _on_hosts_do(fn, *args, **kwargs):
-    """
-    Invoke the given function with hostname and client parameters in
-    accord with the current fab_mode strategy.
-    
-    fn should be a callable taking these parameters:
-        hostname : str
-        client : paramiko.SSHClient
-        *args
-        **kwargs
-    
-    """
-    strategy = ENV['fab_mode']
-    if strategy in STRATEGIES:
-        strategy_fn = STRATEGIES[strategy]
-        strategy_fn(fn, *args, **kwargs)
-    else:
-        print("Unsupported fab_mode: %s" % strategy)
-        print("Supported modes are: %s" % (', '.join(STRATEGIES.keys())))
-        sys.exit(1)
-=======
->>>>>>> 2c5b0753
-
 def _try_run_operation(fn, host, client, env, *args, **kwargs):
     """
     Used to attempt the execution of an operation, and handle any failures 
