--- conflicted
+++ resolved
@@ -85,11 +85,7 @@
 CONNECTIONS = []
 COMMANDS = {}
 OPERATIONS = {}
-<<<<<<< HEAD
-STRATEGIES = {}
 DECORATORS = {}
-=======
->>>>>>> 097e0c6d
 _LAZY_FORMAT_SUBSTITUTER = re.compile(r'\$\((?P<var>\w+?)\)')
 
 _LOADED_FABFILES = set()
@@ -124,11 +120,7 @@
     return registering_decorator
 command = new_registering_decorator(COMMANDS)
 operation = new_registering_decorator(OPERATIONS)
-<<<<<<< HEAD
-strategy = new_registering_decorator(STRATEGIES)
 decorator = new_registering_decorator(DECORATORS)
-=======
->>>>>>> 097e0c6d
 
 def connects(op_fn):
     def wrapper(*args, **kwargs):
@@ -630,7 +622,12 @@
     run("rm -f " + cwd_name + ".tar.gz", **kwargs)
 
 @operation
-<<<<<<< HEAD
+def abort(msg):
+    "Simple way for users to have their commands abort the process."
+    print(_lazy_format('[$(fab_host)] Error: %s' % msg, ENV))
+    sys.exit(1)
+
+@operation
 def invoke(*commands):
     """
     Invokes the supplied command, unless it has already been run.
@@ -649,12 +646,6 @@
         if isinstance(cmd, basestring):
             cmd = COMMANDS[item]
         _execute_command(cmd.__name__, args)
-=======
-def abort(msg):
-    "Simple way for users to have their commands abort the process."
-    print(_lazy_format('[$(fab_host)] Error: %s' % msg, ENV))
-    sys.exit(1)
->>>>>>> 097e0c6d
 
 #
 # Standard Fabric commands:
@@ -674,17 +665,11 @@
     `op` parameter set to the name of the operation you would like to learn
     more about. For instance, to learn more about the `run` operation, you
     could run `fab help:op=run`.
-<<<<<<< HEAD
 
     Fabric also exposes some utility decorators for use with your own commands.
     Run help with the `dec` parameter set to the name of a decorator to learn
     more about it.
     
-    Lastly, you can also learn more about a certain strategy with the `strg`
-    and `strategy` parameters: `fab help:strg=rolling`.
-    
-=======
->>>>>>> 097e0c6d
     """
     if kwargs:
         for k, v in kwargs.items():
@@ -694,13 +679,8 @@
                 _print_help_for_in(k, OPERATIONS)
             elif k in ['op', 'operation']:
                 _print_help_for_in(kwargs[k], OPERATIONS)
-<<<<<<< HEAD
-            elif k in ['strg', 'strategy']:
-                _print_help_for_in(kwargs[k], STRATEGIES)
             elif k in ['dec', 'decorator']:
                 _print_help_for_in(kwargs[k], DECORATORS)
-=======
->>>>>>> 097e0c6d
             else:
                 _print_help_for(k, None)
     else:
@@ -1235,62 +1215,54 @@
                 sys.exit(1)
 
 def _execute_commands(cmds):
-<<<<<<< HEAD
-    for cmd_name, args in cmds:
-        _execute_command(cmd_name, args)
-
-def _execute_command(cmd_name, args):
-    cmd = COMMANDS[cmd_name]
-    if cmd in _EXECUTED_COMMANDS:
-        print "Skipping %s (already invoked)." % cmd_name
+    for cmd, args in cmds:
+        _execute_command(cmd, args)
+
+def _execute_command(cmd, args):
+    # Setup
+    command = COMMANDS[cmd]
+    
+    if command in _EXECUTED_COMMANDS:
+        print "Skipping %s (already invoked)." % cmd
         return
-    _EXECUTED_COMMANDS.add(cmd)
-    ENV['fab_cur_command'] = cmd_name
-    print("Running %s..." % cmd_name)
+    _EXECUTED_COMMANDS.add(command)
+    
+    ENV['fab_cur_command'] = cmd
+    print("Running %s..." % cmd)
     if args is not None:
         args = dict(zip(args.keys(), map(_lazy_format, args.values())))
-    cmd(**(args or {}))
-=======
-    for cmd, args in cmds:
-        # Setup
-        ENV['fab_cur_command'] = cmd
-        print("Running %s..." % cmd)
-        if args is not None:
-            args = dict(zip(args.keys(), map(_lazy_format, args.values())))
-        command = COMMANDS[cmd]
-        ENV['fab_local_mode'] = getattr(command, 'mode', ENV['fab_mode'])
-        ENV['fab_local_hosts'] = getattr(command, 'hosts', ENV['fab_hosts'])
-        # Determine whether we need to connect for this command, do so if so
-        for operation in command.func_code.co_names:
-            if getattr(OPERATIONS.get(operation), 'connects', False):
-                _check_fab_hosts()
-                _connect()
-                break
-        if ENV['fab_local_mode'] in ('rolling', 'fanout'):
-            print("Warning: The 'rolling' and 'fanout' fab_modes are " +
-                  "deprecated.\n   Use 'broad' and 'deep' instead.")
-            ENV['fab_local_mode'] = 'broad'
-        # Run command once, with each operation running once per host.
-        if ENV['fab_local_mode'] == 'broad':
+    ENV['fab_local_mode'] = getattr(command, 'mode', ENV['fab_mode'])
+    ENV['fab_local_hosts'] = getattr(command, 'hosts', ENV['fab_hosts'])
+    # Determine whether we need to connect for this command, do so if so
+    for operation in command.func_code.co_names:
+        if getattr(OPERATIONS.get(operation), 'connects', False):
+            _check_fab_hosts()
+            _connect()
+            break
+    if ENV['fab_local_mode'] in ('rolling', 'fanout'):
+        print("Warning: The 'rolling' and 'fanout' fab_modes are " +
+                "deprecated.\n   Use 'broad' and 'deep' instead.")
+        ENV['fab_local_mode'] = 'broad'
+    # Run command once, with each operation running once per host.
+    if ENV['fab_local_mode'] == 'broad':
+        command(**(args or {}))
+    # Run entire command once per host.
+    elif ENV['fab_local_mode'] == 'deep':
+        # Gracefully handle local-only commands
+        if CONNECTIONS:
+            for host_conn in CONNECTIONS:
+                ENV['fab_host_conn'] = host_conn
+                ENV['fab_host'] = host_conn.host_local_env['fab_host']
+                command(**(args or {}))
+        else:
             command(**(args or {}))
-        # Run entire command once per host.
-        elif ENV['fab_local_mode'] == 'deep':
-            # Gracefully handle local-only commands
-            if CONNECTIONS:
-                for host_conn in CONNECTIONS:
-                    ENV['fab_host_conn'] = host_conn
-                    ENV['fab_host'] = host_conn.host_local_env['fab_host']
-                    command(**(args or {}))
-            else:
-                command(**(args or {}))
-        # Disconnect (to clear things up for next command)
-        # TODO: be intelligent, persist connections for hosts
-        # that will be used again this session.
-        _disconnect()
+    # Disconnect (to clear things up for next command)
+    # TODO: be intelligent, persist connections for hosts
+    # that will be used again this session.
+    _disconnect()
 
 def _escape_bash_specialchars(txt):
     return txt.replace('$', "\\$")
->>>>>>> 097e0c6d
 
 
 def main():
