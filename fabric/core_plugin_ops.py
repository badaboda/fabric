#!/usr/bin/env python
# encoding: utf-8
"""
core_plugin_ops.py

Created by Christian Vest Hansen on 2008-11-30.
Copyright (c) 2008 Unwire. All rights reserved.
"""

import os
<<<<<<< HEAD

=======
import subprocess
>>>>>>> 72b5b309
from netio import start_outputter
from util import *

class RegexpValidator(object):
    def __init__(self, pattern):
        self.regexp = re.compile(pattern)
    def __call__(self, value):
        regexp = self.regexp
        if value is None or not regexp.match(value):
            raise ValueError("Malformed value %r. Must match r'%s'." %
                    (value, regexp.pattern))
        return value

def plugin_main(fab):
    @fab.operation
    def require(*varnames, **kwargs):
        """
        Make sure that certain environment variables are available.
    
        The `varnames` parameters are one or more strings that names the variables
        to check for.
    
        Two other optional kwargs are supported:
    
         * `used_for` is a string that gets injected into, and then printed, as
           something like this string: `"This variable is used for %s"`.
         * `provided_by` is a list of strings that name commands which the user
           can run in order to satisfy the requirement, or references to the
           actual command functions them selves.
    
        If the required variables are not found in the current environment, then 
        the operation is stopped and Fabric halts.
    
        Examples:

            # One variable name
            require('project_name',
                used_for='finding the target deployment dir.',
                provided_by=['staging', 'production'],
            )
    
            # Multiple variable names
            require('project_name', 'install_dir', provided_by=[stg, prod])

        """
        if all([var in fab.env for var in varnames]):
            return
        if len(varnames) == 1:
            vars_msg = "a %r variable." % varnames[0]
        else:
            vars_msg = "the variables %s." % ", ".join(
                    ["%r" % vn for vn in varnames])
        print(
            ("The '%(fab_cur_command)s' command requires " + vars_msg) % fab.env
        )
        if 'used_for' in kwargs:
            print("This variable is used for %s" % lazy_format(
                kwargs['used_for']), fab.env)
        if 'provided_by' in kwargs:
            print("Get the variable by running one of these commands:")
            to_s = lambda obj: getattr(obj, '__name__', str(obj))
            provided_by = [to_s(obj) for obj in kwargs['provided_by']]
            print('\t' + ('\n\t'.join(provided_by)))
        sys.exit(1)

    @fab.operation
    def prompt(varname, msg, validate=None, default=None):
        """
        Display a prompt to the user and store the input in the given variable.
        If the variable already exists, then it is not prompted for again. (Unless
        it doesn't validate, see below.)
    
        The `validate` parameter is a callable that raises an exception on invalid
        inputs and returns the input for storage in `ENV`.
    
        It may process the input and convert it to a different type, as in the
        second example below.
    
        If `validate` is instead given as a string, it will be used as a regular
        expression against which the input must match.
    
        If validation fails, the exception message will be printed and prompt will
        be called repeatedly until a valid value is given.
    
        Example:
    
            # Simplest form:
            prompt('environment', 'Please specify target environment')
        
            # With default:
            prompt('dish', 'Specify favorite dish', default='spam & eggs')
        
            # With validation, i.e. require integer input:
            prompt('nice', 'Please specify process nice level', validate=int)
        
            # With validation against a regular expression:
            prompt('release', 'Please supply a release name',
                    validate=r'^\w+-\d+(\.\d+)?$')
    
        """
        value = None
        if varname in fab.env and fab.env[varname] is not None:
            value = fab.env[varname]
    
        if callable(default):
            default = default()
        if isinstance(validate, types.StringTypes):
            validate = RegexpValidator(validate)
    
        try:
            default_str = default and (" [%s]" % str(default).strip()) or ""
            prompt_msg = lazy_format("%s%s: " % (msg.strip(), default_str), fab.env)
        
            while True:
                value = value or raw_input(prompt_msg) or default
                if callable(validate):
                    try:
                        value = validate(value)
                    except Exception, e:
                        value = None
                        print e.message
                if value:
                    break
        
            fab.env[varname] = value
        except (KeyboardInterrupt, EOFError):
            print
            raise KeyboardInterrupt

    @fab.operation
    @fab.connects
    def put(host, client, env, localpath, remotepath, **kwargs):
        """
        Upload a file to the current hosts.
    
        The `localpath` parameter is the relative or absolute path to the file on
        your localhost that you wish to upload to the `fab_hosts`.
        The `remotepath` parameter is the destination path on the individual
        `fab_hosts`, and relative paths are relative to the fab_user's home
        directory.
    
        May take an additional `fail` keyword argument with one of these values:
    
         * ignore - do nothing on failure
         * warn - print warning on failure
         * abort - terminate fabric on failure
    
        Example:
    
            put('bin/project.zip', '/tmp/project.zip')
    
        """
        localpath = lazy_format(localpath, env)
        remotepath = lazy_format(remotepath, env)
        if not os.path.exists(localpath):
            return False
        ftp = client.open_sftp()
        print("[%s] put: %s -> %s" % (host, localpath, remotepath))
        ftp.put(localpath, remotepath)
        return True

    @fab.operation
    @fab.connects
    def download(host, client, env, remotepath, localpath, **kwargs):
        """
        Download a file from the remote hosts.
    
        The `remotepath` parameter is the relative or absolute path to the files
        to download from the `fab_hosts`. The `localpath` parameter will be
        suffixed with the individual hostname from which they were downloaded, and
        the downloaded files will then be stored in those respective paths.
    
        May take an additional `fail` keyword argument with one of these values:
    
         * ignore - do nothing on failure
         * warn - print warning on failure
         * abort - terminate fabric on failure
    
        Example:
    
            config.fab_hosts=['node1.cluster.com', 'node2.cluster.com']
            download('/var/log/server.log', 'server.log')
    
        The above code will produce two files on your local system, called
        `server.log.node1.cluster.com` and `server.log.node2.cluster.com`
        respectively.
    
        """
        ftp = client.open_sftp()
        localpath = lazy_format(localpath, env) + '.' + host
        remotepath = lazy_format(remotepath, env)
        print("[%s] download: %s <- %s" % (host, localpath, remotepath))
        ftp.get(remotepath, localpath)
        return True

    @fab.operation
    @fab.connects
    def run(host, client, env, cmd, **kwargs):
        """
        Run a shell command on the current fab_hosts.
    
        The provided command is executed with the permissions of fab_user, and the
        exact execution environ is determined by the `fab_shell` variable.
    
        May take an additional `fail` keyword argument with one of these values:
    
         * ignore - do nothing on failure
         * warn - print warning on failure
         * abort - terminate fabric on failure
    
        Example:
    
            run("ls")
    
        """
        cmd = lazy_format(cmd, env)
        real_cmd = env['fab_shell'] + ' "' + cmd.replace('"', '\\"') + '"'
        real_cmd = escape_bash_specialchars(real_cmd)
        if not confirm_proceed('run', host, kwargs, fab.env):
            return False
        if not env['fab_quiet']:
            print("[%s] run: %s" % (host, cmd))
        chan = client._transport.open_session()
        chan.exec_command(real_cmd)
        capture = []

        out_th = start_outputter("[%s] out" % host, chan, env, fab.env, capture=capture)
        err_th = start_outputter("[%s] err" % host, chan, env, fab.env, stderr=True)
        status = chan.recv_exit_status()
        chan.close()
        
        out_th.join()
        err_th.join()
        
        return ("".join(capture).strip(), status == 0)

    @fab.operation
    @fab.connects
    def sudo(host, client, env, cmd, **kwargs):
        """
        Run a sudo (root privileged) command on the current hosts.
    
        The provided command is executed with root permissions, provided that
        `fab_user` is in the sudoers file in the remote host. The exact execution
        environ is determined by the `fab_shell` variable - the `sudo` part is
        injected into this variable.
    
        You can have the command run as a user other than root by setting the
        `user` keyword argument to the intended username or uid.
    
        May take an additional `fail` keyword argument with one of these values:
    
         * ignore - do nothing on failure
         * warn - print warning on failure
         * abort - terminate fabric on failure
    
        Examples:
    
            sudo("install_script.py")
            sudo("httpd restart", user='apache')
    
        """
        cmd = lazy_format(cmd, env)
        if "user" in kwargs:
            user = lazy_format(kwargs['user'], env)
            sudo_cmd = "sudo -S -p '%s' -u " + user + " "
        else:
            sudo_cmd = "sudo -S -p '%s' "
        sudo_cmd = sudo_cmd % env['fab_sudo_prompt']
        real_cmd = env['fab_shell'] + ' "' + cmd.replace('"', '\\"') + '"'
        real_cmd = sudo_cmd + ' ' + real_cmd
        real_cmd = escape_bash_specialchars(real_cmd)
        cmd = env['fab_print_real_sudo'] and real_cmd or cmd
        if not confirm_proceed('sudo', host, kwargs, env):
            return False # TODO: should we return False in fail??
        if not env['fab_quiet']:
            print("[%s] sudo: %s" % (host, cmd))
        chan = client._transport.open_session()
        chan.exec_command(real_cmd)
        capture = []

        out_th = start_outputter(fab, "[%s] out" % host, chan, env, capture=capture)
        err_th = start_outputter(fab, "[%s] err" % host, chan, env, stderr=True)
        status = chan.recv_exit_status()
        chan.close()
        
        out_th.join()
        err_th.join()

        return ("".join(capture).strip(), status == 0)

    @fab.operation
    def local(cmd, **kwargs):
        """
        Run a command locally.
    
        This operation is essentially `os.system()` except that variables are
        expanded prior to running.
    
        May take an additional `fail` keyword argument with one of these values:
    
         * ignore - do nothing on failure
         * warn - print warning on failure
         * abort - terminate fabric on failure
    
        Example:
    
            local("make clean dist", fail='abort')
    
        """
        # we don't need escape_bash_specialchars for local execution
        final_cmd = lazy_format(cmd, fab.env)
        print("[localhost] run: " + final_cmd)
        retcode = subprocess.call(final_cmd, shell=True)
        if retcode != 0:
            fail(kwargs, "Local command failed:\n" + indent(final_cmd), fab.env)

    @fab.operation
    def local_per_host(cmd, **kwargs):
        """
        Run a command locally, for every defined host.
    
        Like the `local()` operation, this is pretty similar to `os.system()`, but
        with this operation, the command is executed (and have its variables
        expanded) for each host in `fab_hosts`.
    
        May take an additional `fail` keyword argument with one of these values:
    
         * ignore - do nothing on failure
         * warn - print warning on failure
         * abort - terminate fabric on failure
    
        Example:
    
            local_per_host("scp -i login.key stuff.zip $(fab_host):stuff.zip")
    
        """
        con_envs = [con.get_env() for con in fab.connections]
        if not con_envs:
            # we might not have connected yet
            for hostname in fab.env['fab_local_hosts']:
                env = dict(fab.env)
                env['fab_host'] = hostname
                con_envs.append(env)
        for env in con_envs:
            final_cmd = lazy_format(cmd, env)
            print(lazy_format("[localhost/$(fab_host)] run: " + final_cmd, env))
            retcode = subprocess.call(final_cmd, shell=True)
            if retcode != 0:
                fail(kwargs, "Local command failed:\n" + indent(final_cmd), env)

    @fab.operation
    def load(filename, **kwargs):
        """
        Load up the given fabfile.
    
        This loads the fabfile specified by the `filename` parameter into fabric
        and makes its commands and other functions available in the scope of the 
        current fabfile.
    
        If the file has already been loaded it will not be loaded again.
    
        May take an additional `fail` keyword argument with one of these values:
    
         * ignore - do nothing on failure
         * warn - print warning on failure
         * abort - terminate fabric on failure
    
        Example:
    
            load("conf/production-settings.py")
    
        """
        fab.load_fabfile(filename, **kwargs)

    @fab.operation
    def upload_project(**kwargs):
        """
        Uploads the current project directory to the connected hosts.
    
        This is a higher-level convenience operation that basically 'tar' up the
        directory that contains your fabfile (presumably it is your project
        directory), uploads it to the `fab_hosts` and 'untar' it.
    
        This operation expects the tar command-line utility to be available on your
        local machine, and it also expects your system to have a `/tmp` directory
        that is writeable.
    
        Unless something fails half-way through, this operation will make sure to
        delete the temporary files it creates.
    
        """
        tar_file = "/tmp/fab.%(fab_timestamp)s.tar" % fab.env
        cwd_name = os.getcwd().split(os.sep)[-1]
        tgz_name = cwd_name + ".tar.gz"
        local("tar -czf %s ." % tar_file, **kwargs)
        put(tar_file, cwd_name + ".tar.gz", **kwargs)
        local("rm -f " + tar_file, **kwargs)
        run("tar -xzf " + tgz_name, **kwargs)
        run("rm -f " + tgz_name, **kwargs)

    @fab.operation
    def abort(msg):
        "Simple way for users to have their commands abort the process."
        print(lazy_format('[$(fab_host)] Error: %s' % msg, fab.env))
        sys.exit(1)

    @fab.operation
    def invoke(*commands):
        """
        Invokes the supplied command only if it has not yet been run (with the
        given arguments, if any).
    
        The arguments in `commands` should be either command references or tuples
        of (command, kwargs) where kwargs is a dict of keyword arguments that will
        be applied when the command is run.
    
        A command reference can be a callable or a string with the command name.
        """
        for item in commands:
            if isinstance(item, tuple):
                if len(item) == 3:
                    cmd, args, kwargs = item
                else:
                    cmd, args = item
                    kwargs = {}
            else:
                cmd, args, kwargs = item, [], {}
            if isinstance(cmd, basestring):
                cmd = fab.commands[item]
            fab.execute_command(cmd.__name__, args, kwargs, skip_executed=True)

<|MERGE_RESOLUTION|>--- conflicted
+++ resolved
@@ -8,11 +8,8 @@
 """
 
 import os
-<<<<<<< HEAD
-
-=======
 import subprocess
->>>>>>> 72b5b309
+
 from netio import start_outputter
 from util import *
 
@@ -86,7 +83,7 @@
         it doesn't validate, see below.)
     
         The `validate` parameter is a callable that raises an exception on invalid
-        inputs and returns the input for storage in `ENV`.
+        inputs and returns the input for storage in `config`.
     
         It may process the input and convert it to a different type, as in the
         second example below.
@@ -294,8 +291,8 @@
         chan.exec_command(real_cmd)
         capture = []
 
-        out_th = start_outputter(fab, "[%s] out" % host, chan, env, capture=capture)
-        err_th = start_outputter(fab, "[%s] err" % host, chan, env, stderr=True)
+        out_th = start_outputter("[%s] out" % host, chan, env, fab.env, capture=capture)
+        err_th = start_outputter("[%s] err" % host, chan, env, fab.env, stderr=True)
         status = chan.recv_exit_status()
         chan.close()
         
